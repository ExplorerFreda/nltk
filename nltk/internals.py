# Natural Language Toolkit: Internal utility functions
#
# Copyright (C) 2001-2013 NLTK Project
# Author: Steven Bird <stevenbird1@gmail.com>
#         Edward Loper <edloper@gmail.com>
#         Nitin Madnani <nmadnani@ets.org>
# URL: <http://nltk.org/>
# For license information, see LICENSE.TXT
from __future__ import print_function

import subprocess
import os
import re, sre_constants, sre_parse, sre_compile
import warnings
import textwrap
import types
import sys
import stat

# Use the c version of ElementTree, which is faster, if possible:
try:
    from xml.etree import cElementTree as ElementTree
except ImportError:
    from xml.etree import ElementTree

from nltk import __file__
from nltk import compat
######################################################################
# Regular Expression Processing
######################################################################

def compile_regexp_to_noncapturing(pattern, flags=0):
    """
    Convert all grouping parentheses in the given regexp pattern to
<<<<<<< HEAD
    non-capturing parentheses, and return the result.  E.g.:
=======
    non-capturing groups, and return the result.  E.g.:
>>>>>>> e26aa003

        >>> from nltk.internals import compile_regexp_to_noncapturing
        >>> compile_regexp_to_noncapturing('ab(c(x+)(z*))?d')
        'ab(?:c(?:x+)(?:z*))?d'

    :type pattern: str
    :rtype: str
    """
    def convert_regexp_to_noncapturing_parsed(parsed_pattern):
        res_data = []
        for key, value in parsed_pattern.data:
            if key == sre_constants.SUBPATTERN:
                index, subpattern = value
                value = (None, convert_regexp_to_noncapturing(subpattern))
            elif key == sre_constants.GROUPREF:
                raise ValueError('Regular expressions with back-references are not supported: {0}'.format(pattern))
            res_data.append((key, value))
        parsed_pattern.data = res_data
        parsed_pattern.pattern.groups = 1
        parsed_pattern.pattern.groupdict = {}
        return parsed_pattern

    return sre_compile.compile(convert_regexp_to_noncapturing_parsed(sre_parse.parse(pattern)))


##########################################################################
# Java Via Command-Line
##########################################################################

_java_bin = None
_java_options = []
# [xx] add classpath option to config_java?
def config_java(bin=None, options=None, verbose=True):
    """
    Configure nltk's java interface, by letting nltk know where it can
    find the Java binary, and what extra options (if any) should be
    passed to Java when it is run.

    :param bin: The full path to the Java binary.  If not specified,
        then nltk will search the system for a Java binary; and if
        one is not found, it will raise a ``LookupError`` exception.
    :type bin: str
    :param options: A list of options that should be passed to the
        Java binary when it is called.  A common value is
        ``'-Xmx512m'``, which tells Java binary to increase
        the maximum heap size to 512 megabytes.  If no options are
        specified, then do not modify the options list.
    :type options: list(str)
    """
    global _java_bin, _java_options
    _java_bin = find_binary('java', bin, env_vars=['JAVAHOME', 'JAVA_HOME'], verbose=verbose, binary_names=['java.exe'])

    if options is not None:
        if isinstance(options, compat.string_types):
            options = options.split()
        _java_options = list(options)

def java(cmd, classpath=None, stdin=None, stdout=None, stderr=None,
         blocking=True):
    """
    Execute the given java command, by opening a subprocess that calls
    Java.  If java has not yet been configured, it will be configured
    by calling ``config_java()`` with no arguments.

    :param cmd: The java command that should be called, formatted as
        a list of strings.  Typically, the first string will be the name
        of the java class; and the remaining strings will be arguments
        for that java class.
    :type cmd: list(str)

    :param classpath: A ``':'`` separated list of directories, JAR
        archives, and ZIP archives to search for class files.
    :type classpath: str

    :param stdin, stdout, stderr: Specify the executed programs'
        standard input, standard output and standard error file
        handles, respectively.  Valid values are ``subprocess.PIPE``,
        an existing file descriptor (a positive integer), an existing
        file object, and None.  ``subprocess.PIPE`` indicates that a
        new pipe to the child should be created.  With None, no
        redirection will occur; the child's file handles will be
        inherited from the parent.  Additionally, stderr can be
        ``subprocess.STDOUT``, which indicates that the stderr data
        from the applications should be captured into the same file
        handle as for stdout.

    :param blocking: If ``false``, then return immediately after
        spawning the subprocess.  In this case, the return value is
        the ``Popen`` object, and not a ``(stdout, stderr)`` tuple.

    :return: If ``blocking=True``, then return a tuple ``(stdout,
        stderr)``, containing the stdout and stderr outputs generated
        by the java command if the ``stdout`` and ``stderr`` parameters
        were set to ``subprocess.PIPE``; or None otherwise.  If
        ``blocking=False``, then return a ``subprocess.Popen`` object.

    :raise OSError: If the java command returns a nonzero return code.
    """
    if stdin == 'pipe': stdin = subprocess.PIPE
    if stdout == 'pipe': stdout = subprocess.PIPE
    if stderr == 'pipe': stderr = subprocess.PIPE
    if isinstance(cmd, compat.string_types):
        raise TypeError('cmd should be a list of strings')

    # Make sure we know where a java binary is.
    if _java_bin is None:
        config_java()

    # Set up the classpath.
    if isinstance(classpath, compat.string_types):
        classpaths=[classpath]
    else:
        classpaths=list(classpath)
    classpaths.append(NLTK_JAR)
    classpath=os.path.pathsep.join(classpaths)

    # Construct the full command string.
    cmd = list(cmd)
    cmd = ['-cp', classpath] + cmd
    cmd = [_java_bin] + _java_options + cmd

    # Call java via a subprocess
    p = subprocess.Popen(cmd, stdin=stdin, stdout=stdout, stderr=stderr)
    if not blocking: return p
    (stdout, stderr) = p.communicate()

    # Check the return code.
    if p.returncode != 0:
        print(stderr.decode(sys.stdout.encoding))
        raise OSError('Java command failed!')

    return (stdout, stderr)

#: The location of the NLTK jar file, which is used to communicate
#: with external Java packages (such as Mallet) that do not have
#: a sufficiently powerful native command-line interface.
NLTK_JAR = os.path.abspath(os.path.join(os.path.split(__file__)[0],
                                        'nltk.jar'))

if 0:
    #config_java(options='-Xmx512m')
    # Write:
    #java('weka.classifiers.bayes.NaiveBayes',
    #     ['-d', '/tmp/names.model', '-t', '/tmp/train.arff'],
    #     classpath='/Users/edloper/Desktop/weka/weka.jar')
    # Read:
    (a,b) = java(['weka.classifiers.bayes.NaiveBayes',
                  '-l', '/tmp/names.model', '-T', '/tmp/test.arff',
                  '-p', '0'],#, '-distribution'],
                 classpath='/Users/edloper/Desktop/weka/weka.jar')


######################################################################
# Parsing
######################################################################

class ParseError(ValueError):
    """
    Exception raised by parse_* functions when they fail.
    :param position: The index in the input string where an error occurred.
    :param expected: What was expected when an error occurred.
    """
    def __init__(self, expected, position):
        ValueError.__init__(self, expected, position)
        self.expected = expected
        self.position = position
    def __str__(self):
        return 'Expected %s at %s' % (self.expected, self.position)

_STRING_START_RE = re.compile(r"[uU]?[rR]?(\"\"\"|\'\'\'|\"|\')")
def parse_str(s, start_position):
    """
    If a Python string literal begins at the specified position in the
    given string, then return a tuple ``(val, end_position)``
    containing the value of the string literal and the position where
    it ends.  Otherwise, raise a ``ParseError``.
    """
    # Read the open quote, and any modifiers.
    m = _STRING_START_RE.match(s, start_position)
    if not m: raise ParseError('open quote', start_position)
    quotemark = m.group(1)

    # Find the close quote.
    _STRING_END_RE = re.compile(r'\\|%s' % quotemark)
    position = m.end()
    while True:
        match = _STRING_END_RE.search(s, position)
        if not match: raise ParseError('close quote', position)
        if match.group(0) == '\\': position = match.end()+1
        else: break

    # Parse it, using eval.  Strings with invalid escape sequences
    # might raise ValueEerror.
    try:
        return eval(s[start_position:match.end()]), match.end()
    except ValueError as e:
        raise ParseError('invalid string (%s)' % e)

_PARSE_INT_RE = re.compile(r'-?\d+')
def parse_int(s, start_position):
    """
    If an integer begins at the specified position in the given
    string, then return a tuple ``(val, end_position)`` containing the
    value of the integer and the position where it ends.  Otherwise,
    raise a ``ParseError``.
    """
    m = _PARSE_INT_RE.match(s, start_position)
    if not m: raise ParseError('integer', start_position)
    return int(m.group()), m.end()

_PARSE_NUMBER_VALUE = re.compile(r'-?(\d*)([.]?\d*)?')
def parse_number(s, start_position):
    """
    If an integer or float begins at the specified position in the
    given string, then return a tuple ``(val, end_position)``
    containing the value of the number and the position where it ends.
    Otherwise, raise a ``ParseError``.
    """
    m = _PARSE_NUMBER_VALUE.match(s, start_position)
    if not m or not (m.group(1) or m.group(2)):
        raise ParseError('number', start_position)
    if m.group(2): return float(m.group()), m.end()
    else: return int(m.group()), m.end()



######################################################################
# Check if a method has been overridden
######################################################################

def overridden(method):
    """
    :return: True if ``method`` overrides some method with the same
    name in a base class.  This is typically used when defining
    abstract base classes or interfaces, to allow subclasses to define
    either of two related methods:

        >>> class EaterI:
        ...     '''Subclass must define eat() or batch_eat().'''
        ...     def eat(self, food):
        ...         if overridden(self.batch_eat):
        ...             return self.batch_eat([food])[0]
        ...         else:
        ...             raise NotImplementedError()
        ...     def batch_eat(self, foods):
        ...         return [self.eat(food) for food in foods]

    :type method: instance method
    """
    # [xx] breaks on classic classes!
    if isinstance(method, types.MethodType) and compat.get_im_class(method) is not None:
        name = method.__name__
        funcs = [cls.__dict__[name]
                 for cls in _mro(compat.get_im_class(method))
                 if name in cls.__dict__]
        return len(funcs) > 1
    else:
        raise TypeError('Expected an instance method.')

def _mro(cls):
    """
    Return the method resolution order for ``cls`` -- i.e., a list
    containing ``cls`` and all its base classes, in the order in which
    they would be checked by ``getattr``.  For new-style classes, this
    is just cls.__mro__.  For classic classes, this can be obtained by
    a depth-first left-to-right traversal of ``__bases__``.
    """
    if isinstance(cls, type):
        return cls.__mro__
    else:
        mro = [cls]
        for base in cls.__bases__: mro.extend(_mro(base))
        return mro

######################################################################
# Deprecation decorator & base class
######################################################################
# [xx] dedent msg first if it comes from  a docstring.

def _add_epytext_field(obj, field, message):
    """Add an epytext @field to a given object's docstring."""
    indent = ''
    # If we already have a docstring, then add a blank line to separate
    # it from the new field, and check its indentation.
    if obj.__doc__:
        obj.__doc__ = obj.__doc__.rstrip()+'\n\n'
        indents = re.findall(r'(?<=\n)[ ]+(?!\s)', obj.__doc__.expandtabs())
        if indents: indent = min(indents)
    # If we don't have a docstring, add an empty one.
    else:
        obj.__doc__ = ''

    obj.__doc__ += textwrap.fill('@%s: %s' % (field, message),
                                 initial_indent=indent,
                                 subsequent_indent=indent+'    ')

def deprecated(message):
    """
    A decorator used to mark functions as deprecated.  This will cause
    a warning to be printed the when the function is used.  Usage:

        >>> from nltk.internals import deprecated
        >>> @deprecated('Use foo() instead')
        ... def bar(x):
        ...     print(x/10)

    """

    def decorator(func):
        msg = ("Function %s() has been deprecated.  %s"
               % (func.__name__, message))
        msg = '\n' + textwrap.fill(msg, initial_indent='  ',
                                   subsequent_indent='  ')
        def newFunc(*args, **kwargs):
            warnings.warn(msg, category=DeprecationWarning, stacklevel=2)
            return func(*args, **kwargs)

        # Copy the old function's name, docstring, & dict
        newFunc.__dict__.update(func.__dict__)
        newFunc.__name__ = func.__name__
        newFunc.__doc__ = func.__doc__
        newFunc.__deprecated__ = True
        # Add a @deprecated field to the docstring.
        _add_epytext_field(newFunc, 'deprecated', message)
        return newFunc
    return decorator

class Deprecated(object):
    """
    A base class used to mark deprecated classes.  A typical usage is to
    alert users that the name of a class has changed:

        >>> from nltk.internals import Deprecated
        >>> class NewClassName(object):
        ...     pass # All logic goes here.
        ...
        >>> class OldClassName(Deprecated, NewClassName):
        ...     "Use NewClassName instead."

    The docstring of the deprecated class will be used in the
    deprecation warning message.
    """
    def __new__(cls, *args, **kwargs):
        # Figure out which class is the deprecated one.
        dep_cls = None
        for base in _mro(cls):
            if Deprecated in base.__bases__:
                dep_cls = base; break
        assert dep_cls, 'Unable to determine which base is deprecated.'

        # Construct an appropriate warning.
        doc = dep_cls.__doc__ or ''.strip()
        # If there's a @deprecated field, strip off the field marker.
        doc = re.sub(r'\A\s*@deprecated:', r'', doc)
        # Strip off any indentation.
        doc = re.sub(r'(?m)^\s*', '', doc)
        # Construct a 'name' string.
        name = 'Class %s' % dep_cls.__name__
        if cls != dep_cls:
            name += ' (base class for %s)' % cls.__name__
        # Put it all together.
        msg = '%s has been deprecated.  %s' % (name, doc)
        # Wrap it.
        msg = '\n' + textwrap.fill(msg, initial_indent='    ',
                                   subsequent_indent='    ')
        warnings.warn(msg, category=DeprecationWarning, stacklevel=2)
        # Do the actual work of __new__.
        return object.__new__(cls)

##########################################################################
# COUNTER, FOR UNIQUE NAMING
##########################################################################

class Counter:
    """
    A counter that auto-increments each time its value is read.
    """
    def __init__(self, initial_value=0):
        self._value = initial_value
    def get(self):
        self._value += 1
        return self._value

##########################################################################
# Search for files/binaries
##########################################################################

def find_file_iter(filename, env_vars=(), searchpath=(),
        file_names=None, url=None, verbose=True):
    """
    Search for a file to be used by nltk.

    :param filename: The name or path of the file.
    :param env_vars: A list of environment variable names to check.
    :param file_names: A list of alternative file names to check.
    :param searchpath: List of directories to search.
    :param url: URL presented to user for download help.
    :param verbose: Whether or not to print path when a file is found.
    """
    file_names = [filename] + (file_names or [])
    assert isinstance(filename, compat.string_types)
    assert not isinstance(file_names, compat.string_types)
    assert not isinstance(searchpath, compat.string_types)
    if isinstance(env_vars, compat.string_types):
        env_vars = env_vars.split()
    yielded = False

    # File exists, no magic
    for alternative in file_names:
        path_to_file = os.path.join(filename, alternative)
        if os.path.isfile(path_to_file):
            if verbose:
                print('[Found %s: %s]' % (filename, path_to_file))
            yielded = True
            yield path_to_file
        # Check the bare alternatives
        if os.path.isfile(alternative):
            if verbose:
                print('[Found %s: %s]' % (filename, alternative))
            yielded = True
            yield alternative
        # Check if the alternative is inside a 'file' directory
        path_to_file = os.path.join(filename, 'file', alternative)
        if os.path.isfile(path_to_file):
            if verbose:
                print('[Found %s: %s]' % (filename, path_to_file))
            yielded = True
            yield path_to_file

    # Check environment variables
    for env_var in env_vars:
        if env_var in os.environ:
            for env_dir in os.environ[env_var].split(os.pathsep):
                # Check if the environment variable contains a direct path to the bin
                if os.path.isfile(env_dir):
                    if verbose:
                        print('[Found %s: %s]'%(filename, env_dir))
                    yielded = True
                    yield env_dir
                # Check if the possible bin names exist inside the environment variable directories
                for alternative in file_names:
                    path_to_file = os.path.join(env_dir, alternative)
                    if os.path.isfile(path_to_file):
                        if verbose:
                            print('[Found %s: %s]'%(filename, path_to_file))
                        yielded = True
                        yield path_to_file
                    # Check if the alternative is inside a 'file' directory
                    path_to_file = os.path.join(env_dir, 'file', alternative)
                    if os.path.isfile(path_to_file):
                        if verbose:
                            print('[Found %s: %s]' % (filename, path_to_file))
                        yielded = True
                        yield path_to_file

    # Check the path list.
    for directory in searchpath:
        for alternative in file_names:
            path_to_file = os.path.join(directory, alternative)
            if os.path.isfile(path_to_file):
                yielded = True
                yield path_to_file

    # If we're on a POSIX system, then try using the 'which' command
    # to find the file.
    if os.name == 'posix':
        for alternative in file_names:
            try:
                p = subprocess.Popen(['which', alternative], stdout=subprocess.PIPE)
                stdout, stderr = p.communicate()
                path = stdout.decode(sys.stdout.encoding).strip()
                if path.endswith(alternative) and os.path.exists(path):
                    if verbose:
                        print('[Found %s: %s]' % (filename, path))
                    yielded = True
                    yield path
            except (KeyboardInterrupt, SystemExit):
                raise
            except:
                pass

    if not yielded:
        msg = ("NLTK was unable to find the %s file!" "\nUse software specific "
               "configuration paramaters" % filename)
        if env_vars: msg += ' or set the %s environment variable' % env_vars[0]
        msg += '.'
        if searchpath:
            msg += '\n\n  Searched in:'
            msg += ''.join('\n    - %s' % d for d in searchpath)
        if url: msg += ('\n\n  For more information, on %s, see:\n    <%s>' %
                        (filename, url))
        div = '='*75
        raise LookupError('\n\n%s\n%s\n%s' % (div, msg, div))

def find_file(filename, env_vars=(), searchpath=(),
        file_names=None, url=None, verbose=True):
    return next(find_file_iter(filename, env_vars, searchpath,
                               file_names, url, verbose))

def find_binary_iter(name, path_to_bin=None, env_vars=(), searchpath=(),
                binary_names=None, url=None, verbose=True):
    """
    Search for a file to be used by nltk.

    :param name: The name or path of the file.
    :param path_to_bin: The user-supplied binary location (deprecated)
    :param env_vars: A list of environment variable names to check.
    :param file_names: A list of alternative file names to check.
    :param searchpath: List of directories to search.
    :param url: URL presented to user for download help.
    :param verbose: Whether or not to print path when a file is found.
    """
    for file in  find_file_iter(path_to_bin or name, env_vars, searchpath, binary_names,
                     url, verbose):
        yield file

def find_binary(name, path_to_bin=None, env_vars=(), searchpath=(),
                binary_names=None, url=None, verbose=True):
    return next(find_binary_iter(name, path_to_bin, env_vars, searchpath,
                                 binary_names, url, verbose))

def find_jar_iter(name_pattern, path_to_jar=None, env_vars=(),
        searchpath=(), url=None, verbose=True, is_regex=False):
    """
    Search for a jar that is used by nltk.

    :param name_pattern: The name of the jar file
    :param path_to_jar: The user-supplied jar location, or None.
    :param env_vars: A list of environment variable names to check
                     in addition to the CLASSPATH variable which is
                     checked by default.
    :param searchpath: List of directories to search.
    :param is_regex: Whether name is a regular expression.
    """

    assert isinstance(name_pattern, compat.string_types)
    assert not isinstance(searchpath, compat.string_types)
    if isinstance(env_vars, compat.string_types):
        env_vars = env_vars.split()
    yielded = False

    # Make sure we check the CLASSPATH first
    env_vars = ['CLASSPATH'] + list(env_vars)

    # If an explicit location was given, then check it, and yield it if
    # it's present; otherwise, complain.
    if path_to_jar is not None:
        if os.path.isfile(path_to_jar):
            yield path_to_jar
        raise ValueError('Could not find %s jar file at %s' %
                         (name_pattern, path_to_jar))

    # Check environment variables
    for env_var in env_vars:
        if env_var in os.environ:
            if env_var == 'CLASSPATH':
                classpath = os.environ['CLASSPATH']
                for cp in classpath.split(os.path.pathsep):
                    if os.path.isfile(cp):
                        filename=os.path.basename(cp)
                        if is_regex and re.match(name_pattern, filename) or \
                                (not is_regex and filename == name_pattern):
                            if verbose:
                                print('[Found %s: %s]' % (name_pattern, cp))
                            yielded = True
                            yield cp
            else:
                jar_env = os.environ[env_var]
                jar_iter = ((os.path.join(jar_env, path_to_jar) for path_to_jar in os.listdir(jar_env))
                            if os.path.isdir(jar_env) else (jar_env,))
                for path_to_jar in jar_iter:
                    if os.path.isfile(path_to_jar):
                        filename=os.path.basename(path_to_jar)
                        if is_regex and re.match(name_pattern, filename) or \
                                (not is_regex and filename == name_pattern):
                            if verbose:
                                print('[Found %s: %s]' % (name_pattern, path_to_jar))
                            yielded = True
                            yield path_to_jar

    # Check the path list.
    for directory in searchpath:
        if is_regex:
            for filename in os.listdir(directory):
                path_to_jar = os.path.join(directory, filename)
                if os.path.isfile(path_to_jar):
                    if re.match(name_pattern, filename):
                        if verbose:
                            print('[Found %s: %s]' % (filename, path_to_jar))
                yielded = True
                yield path_to_jar
        else:
            path_to_jar = os.path.join(directory, name_pattern)
            if os.path.isfile(path_to_jar):
                if verbose:
                    print('[Found %s: %s]' % (name_pattern, path_to_jar))
                yielded = True
                yield path_to_jar

    if not yielded:
        # If nothing was found, raise an error
        msg = ("NLTK was unable to find %s!" % name_pattern)
        if env_vars: msg += ' Set the %s environment variable' % env_vars[0]
        msg = textwrap.fill(msg+'.', initial_indent='  ',
                            subsequent_indent='  ')
        if searchpath:
            msg += '\n\n  Searched in:'
            msg += ''.join('\n    - %s' % d for d in searchpath)
        if url:
            msg += ('\n\n  For more information, on %s, see:\n    <%s>' %
                    (name_pattern, url))
        div = '='*75
        raise LookupError('\n\n%s\n%s\n%s' % (div, msg, div))

def find_jar(name_pattern, path_to_jar=None, env_vars=(),
        searchpath=(), url=None, verbose=True, is_regex=False):
    return next(find_jar_iter(name_pattern, path_to_jar, env_vars,
                         searchpath, url, verbose, is_regex))

##########################################################################
# Import Stdlib Module
##########################################################################

def import_from_stdlib(module):
    """
    When python is run from within the nltk/ directory tree, the
    current directory is included at the beginning of the search path.
    Unfortunately, that means that modules within nltk can sometimes
    shadow standard library modules.  As an example, the stdlib
    'inspect' module will attempt to import the stdlib 'tokenize'
    module, but will instead end up importing NLTK's 'tokenize' module
    instead (causing the import to fail).
    """
    old_path = sys.path
    sys.path = [d for d in sys.path if d not in ('', '.')]
    m = __import__(module)
    sys.path = old_path
    return m


##########################################################################
# Wrapper for ElementTree Elements
##########################################################################

@compat.python_2_unicode_compatible
class ElementWrapper(object):
    """
    A wrapper around ElementTree Element objects whose main purpose is
    to provide nicer __repr__ and __str__ methods.  In addition, any
    of the wrapped Element's methods that return other Element objects
    are overridden to wrap those values before returning them.

    This makes Elements more convenient to work with in
    interactive sessions and doctests, at the expense of some
    efficiency.
    """

    # Prevent double-wrapping:
    def __new__(cls, etree):
        """
        Create and return a wrapper around a given Element object.
        If ``etree`` is an ``ElementWrapper``, then ``etree`` is
        returned as-is.
        """
        if isinstance(etree, ElementWrapper):
            return etree
        else:
            return object.__new__(ElementWrapper)

    def __init__(self, etree):
        r"""
        Initialize a new Element wrapper for ``etree``.

        If ``etree`` is a string, then it will be converted to an
        Element object using ``ElementTree.fromstring()`` first:

            >>> ElementWrapper("<test></test>")
            <Element "<?xml version='1.0' encoding='utf8'?>\n<test />">

        """
        if isinstance(etree, compat.string_types):
            etree = ElementTree.fromstring(etree)
        self.__dict__['_etree'] = etree

    def unwrap(self):
        """
        Return the Element object wrapped by this wrapper.
        """
        return self._etree

    ##////////////////////////////////////////////////////////////
    #{ String Representation
    ##////////////////////////////////////////////////////////////

    def __repr__(self):
        s = ElementTree.tostring(self._etree, encoding='utf8').decode('utf8')
        if len(s) > 60:
            e = s.rfind('<')
            if (len(s)-e) > 30: e = -20
            s = '%s...%s' % (s[:30], s[e:])
        return '<Element %r>' % s

    def __str__(self):
        """
        :return: the result of applying ``ElementTree.tostring()`` to
        the wrapped Element object.
        """
        return ElementTree.tostring(self._etree, encoding='utf8').decode('utf8').rstrip()

    ##////////////////////////////////////////////////////////////
    #{ Element interface Delegation (pass-through)
    ##////////////////////////////////////////////////////////////

    def __getattr__(self, attrib):
        return getattr(self._etree, attrib)

    def __setattr__(self, attr, value):
        return setattr(self._etree, attr, value)

    def __delattr__(self, attr):
        return delattr(self._etree, attr)

    def __setitem__(self, index, element):
        self._etree[index] = element

    def __delitem__(self, index):
        del self._etree[index]

    def __setslice__(self, start, stop, elements):
        self._etree[start:stop] = elements

    def __delslice__(self, start, stop):
        del self._etree[start:stop]

    def __len__(self):
        return len(self._etree)

    ##////////////////////////////////////////////////////////////
    #{ Element interface Delegation (wrap result)
    ##////////////////////////////////////////////////////////////

    def __getitem__(self, index):
        return ElementWrapper(self._etree[index])

    def __getslice__(self, start, stop):
        return [ElementWrapper(elt) for elt in self._etree[start:stop]]

    def getchildren(self):
        return [ElementWrapper(elt) for elt in self._etree]

    def getiterator(self, tag=None):
        return (ElementWrapper(elt)
                for elt in self._etree.getiterator(tag))

    def makeelement(self, tag, attrib):
        return ElementWrapper(self._etree.makeelement(tag, attrib))

    def find(self, path):
        elt = self._etree.find(path)
        if elt is None: return elt
        else: return ElementWrapper(elt)

    def findall(self, path):
        return [ElementWrapper(elt) for elt in self._etree.findall(path)]

######################################################################
# Helper for Handling Slicing
######################################################################

def slice_bounds(sequence, slice_obj, allow_step=False):
    """
    Given a slice, return the corresponding (start, stop) bounds,
    taking into account None indices and negative indices.  The
    following guarantees are made for the returned start and stop values:

      - 0 <= start <= len(sequence)
      - 0 <= stop <= len(sequence)
      - start <= stop

    :raise ValueError: If ``slice_obj.step`` is not None.
    :param allow_step: If true, then the slice object may have a
        non-None step.  If it does, then return a tuple
        (start, stop, step).
    """
    start, stop = (slice_obj.start, slice_obj.stop)

    # If allow_step is true, then include the step in our return
    # value tuple.
    if allow_step:
        step = slice_obj.step
        if step is None: step = 1
        # Use a recursive call without allow_step to find the slice
        # bounds.  If step is negative, then the roles of start and
        # stop (in terms of default values, etc), are swapped.
        if step < 0:
            start, stop = slice_bounds(sequence, slice(stop, start))
        else:
            start, stop = slice_bounds(sequence, slice(start, stop))
        return start, stop, step

    # Otherwise, make sure that no non-default step value is used.
    elif slice_obj.step not in (None, 1):
        raise ValueError('slices with steps are not supported by %s' %
                         sequence.__class__.__name__)

    # Supply default offsets.
    if start is None: start = 0
    if stop is None: stop = len(sequence)

    # Handle negative indices.
    if start < 0: start = max(0, len(sequence)+start)
    if stop < 0: stop = max(0, len(sequence)+stop)

    # Make sure stop doesn't go past the end of the list.  Note that
    # we avoid calculating len(sequence) if possible, because for lazy
    # sequences, calculating the length of a sequence can be expensive.
    if stop > 0:
        try: sequence[stop-1]
        except IndexError: stop = len(sequence)

    # Make sure start isn't past stop.
    start = min(start, stop)

    # That's all folks!
    return start, stop

######################################################################
# Permission Checking
######################################################################

def is_writable(path):
    # Ensure that it exists.
    if not os.path.exists(path):
        return False

    # If we're on a posix system, check its permissions.
    if hasattr(os, 'getuid'):
        statdata = os.stat(path)
        perm = stat.S_IMODE(statdata.st_mode)
        # is it world-writable?
        if (perm & 0o002):
            return True
        # do we own it?
        elif statdata.st_uid == os.getuid() and (perm & 0o200):
            return True
        # are we in a group that can write to it?
        elif (statdata.st_gid in [os.getgid()] + os.getgroups()) \
            and (perm & 0o020):
            return True
        # otherwise, we can't write to it.
        else:
            return False

    # Otherwise, we'll assume it's writable.
    # [xx] should we do other checks on other platforms?
    return True

######################################################################
# NLTK Error reporting
######################################################################

def raise_unorderable_types(ordering, a, b):
    raise TypeError("unorderable types: %s() %s %s()" % (type(a).__name__, ordering, type(b).__name__))

<|MERGE_RESOLUTION|>--- conflicted
+++ resolved
@@ -32,11 +32,7 @@
 def compile_regexp_to_noncapturing(pattern, flags=0):
     """
     Convert all grouping parentheses in the given regexp pattern to
-<<<<<<< HEAD
-    non-capturing parentheses, and return the result.  E.g.:
-=======
     non-capturing groups, and return the result.  E.g.:
->>>>>>> e26aa003
 
         >>> from nltk.internals import compile_regexp_to_noncapturing
         >>> compile_regexp_to_noncapturing('ab(c(x+)(z*))?d')
