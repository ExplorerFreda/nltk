--- conflicted
+++ resolved
@@ -44,6 +44,7 @@
 import warnings
 import array
 from operator import itemgetter
+from itertools import islice
 from collections import defaultdict
 from functools import reduce
 from nltk import compat
@@ -171,6 +172,8 @@
         :rtype: list(float)
         """
         cf = 0.0
+        if not samples:
+            samples = self.keys()
         for sample in samples:
             cf += self[sample]
             yield cf
@@ -681,11 +684,7 @@
         self._freqdist = freqdist
         self._gamma = float(gamma)
 
-<<<<<<< HEAD
-        # if user specifies a number of tokens explicitly, use that number
-=======
         # if caller specifies a number of tokens, use that
->>>>>>> a3be0279
         # instead of getting it from the frequency distribution
         if override_N:
             self._N = override_N
